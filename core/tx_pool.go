--- conflicted
+++ resolved
@@ -571,23 +571,15 @@
 	}
 
 	// Ensure the transaction adheres to nonce ordering
-<<<<<<< HEAD
 	if !tx.IsAA() && (pool.currentState.GetNonce(addr) > tx.Nonce()) {
-=======
-	if pool.currentState.GetNonce(from) > tx.Nonce() {
 		validationTimer.UpdateSince(start)
->>>>>>> 64ad2c48
 		return ErrNonceTooLow
 	}
 
 	// Transactor should have enough funds to cover the costs
 	// cost == V + GP * GL
-<<<<<<< HEAD
 	if pool.currentState.GetBalance(addr).Cmp(tx.Cost()) < 0 {
-=======
-	if pool.currentState.GetBalance(from).Cmp(tx.Cost()) < 0 {
 		validationTimer.UpdateSince(start)
->>>>>>> 64ad2c48
 		return ErrInsufficientFunds
 	}
 
@@ -1129,14 +1121,9 @@
 	// Check for pending transactions for every account that sent new ones
 	promoted := pool.promoteExecutables(promoteAddrs)
 	for _, tx := range promoted {
-<<<<<<< HEAD
-
 		addr, _ := txSponsor(pool.signer, tx)
-
-=======
 		reorgTransactionsMeter.Mark(1)
-		addr, _ := types.Sender(pool.signer, tx)
->>>>>>> 64ad2c48
+
 		if _, ok := events[addr]; !ok {
 			events[addr] = newTxSortedMap()
 		}
